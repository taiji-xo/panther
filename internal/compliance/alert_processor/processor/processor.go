package processor

/**
 * Panther is a Cloud-Native SIEM for the Modern Security Team.
 * Copyright (C) 2020 Panther Labs Inc
 *
 * This program is free software: you can redistribute it and/or modify
 * it under the terms of the GNU Affero General Public License as
 * published by the Free Software Foundation, either version 3 of the
 * License, or (at your option) any later version.
 *
 * This program is distributed in the hope that it will be useful,
 * but WITHOUT ANY WARRANTY; without even the implied warranty of
 * MERCHANTABILITY or FITNESS FOR A PARTICULAR PURPOSE.  See the
 * GNU Affero General Public License for more details.
 *
 * You should have received a copy of the GNU Affero General Public License
 * along with this program.  If not, see <https://www.gnu.org/licenses/>.
 */

import (
	"crypto/md5" // nolint: gosec
	"encoding/hex"
	"net/http"
	"os"
	"time"

	"github.com/aws/aws-sdk-go/aws"
	"github.com/aws/aws-sdk-go/aws/awserr"
	"github.com/aws/aws-sdk-go/aws/session"
	"github.com/aws/aws-sdk-go/service/dynamodb"
	"github.com/aws/aws-sdk-go/service/dynamodb/dynamodbiface"
	"github.com/aws/aws-sdk-go/service/dynamodb/expression"
	"github.com/aws/aws-sdk-go/service/lambda"
	"github.com/aws/aws-sdk-go/service/lambda/lambdaiface"
	jsoniter "github.com/json-iterator/go"
	"github.com/pkg/errors"
	"go.uber.org/zap"

	analysismodels "github.com/panther-labs/panther/api/lambda/analysis/models"
	compliancemodels "github.com/panther-labs/panther/api/lambda/compliance/models"
	alertmodel "github.com/panther-labs/panther/api/lambda/delivery/models"
	remediationmodels "github.com/panther-labs/panther/api/lambda/remediation/models"
	"github.com/panther-labs/panther/internal/compliance/alert_processor/models"
	"github.com/panther-labs/panther/pkg/gatewayapi"
)

const alertSuppressPeriod = 3600 // 1 hour

var (
	ddbTable = os.Getenv("TABLE_NAME")

	awsSession                             = session.Must(session.NewSession())
	ddbClient    dynamodbiface.DynamoDBAPI = dynamodb.New(awsSession)
	lambdaClient lambdaiface.LambdaAPI     = lambda.New(awsSession)

	policyClient      gatewayapi.API = gatewayapi.NewClient(lambdaClient, "panther-analysis-api")
	complianceClient  gatewayapi.API = gatewayapi.NewClient(lambdaClient, "panther-compliance-api")
	remediationClient gatewayapi.API = gatewayapi.NewClient(lambdaClient, "panther-remediation-api")
)

//Handle method checks if a resource is compliant for a rule or not.
// If the resource is compliant, it will do nothing
// If the resource is not compliant, it will trigger an auto-remediation action
// and an alert - if alerting is not suppressed
func Handle(event *models.ComplianceNotification) error {
	zap.L().Debug("received new event", zap.String("resourceId", event.ResourceID))

	triggerActions, err := shouldTriggerActions(event)
	if err != nil {
		return err
	}
	if !triggerActions {
		zap.L().Debug("no action needed for resources", zap.String("resourceId", event.ResourceID))
		return nil
	}

	canRemediate, err := triggerAlert(event)
	if err != nil {
		return err
	}

	if canRemediate {
		if err := triggerRemediation(event); err != nil {
			return err
		}
	}

	zap.L().Debug("finished processing event", zap.String("resourceId", event.ResourceID))
	return nil
}

// We should trigger actions on resource if the resource is failing for a policy
func shouldTriggerActions(event *models.ComplianceNotification) (bool, error) {
	zap.L().Debug("getting resource status",
		zap.String("policyId", event.PolicyID),
		zap.String("resourceId", event.ResourceID))

	input := &compliancemodels.LambdaInput{
		GetStatus: &compliancemodels.GetStatusInput{
			PolicyID:   event.PolicyID,
			ResourceID: event.ResourceID,
		},
	}
	var response compliancemodels.ComplianceEntry
	statusCode, err := complianceClient.Invoke(input, &response)
	if err != nil {
		if statusCode == http.StatusNotFound {
			return false, nil
		}
		return false, errors.Wrapf(err, "failed to get compliance status for policyID %s and resource %s",
			event.PolicyID, event.ResourceID)
	}

	zap.L().Debug("got resource status",
		zap.String("policyId", event.PolicyID),
		zap.String("resourceId", event.ResourceID),
		zap.String("status", string(response.Status)))

	return response.Status == compliancemodels.StatusFail, nil
}

func triggerAlert(event *models.ComplianceNotification) (canRemediate bool, err error) {
	if !event.ShouldAlert {
		zap.L().Debug("skipping alert notification", zap.String("policyId", event.PolicyID))
		return false, nil
	}
	timeNow := time.Now().Unix()
	expiresAt := int64(alertSuppressPeriod) + timeNow

	var alertConfig *alertmodel.Alert
	alertConfig, canRemediate, err = getAlertConfigPolicy(event)
	if err != nil {
		return false, errors.Wrapf(err, "encountered issue when getting policy: %s", event.PolicyID)
	}

	marshalledAlertConfig, err := jsoniter.Marshal(alertConfig)
	if err != nil {
		return false, errors.Wrapf(err, "failed to marshal alerting config for policy %s", event.PolicyID)
	}

	updateExpression := expression.
		Set(expression.Name("lastUpdated"), expression.Value(aws.Int64(timeNow))).
		Set(expression.Name("alertConfig"), expression.Value(marshalledAlertConfig)).
		Set(expression.Name("expiresAt"), expression.Value(expiresAt))

	// The Condition will succeed only if `alertSuppressPeriod` has passed since the time the previous
	// alert was triggered
	conditionExpression := expression.Name("lastUpdated").LessThan(expression.Value(timeNow - int64(alertSuppressPeriod))).
		Or(expression.Name("lastUpdated").AttributeNotExists())

	combinedExpression, err := expression.NewBuilder().
		WithUpdate(updateExpression).
		WithCondition(conditionExpression).
		Build()
	if err != nil {
		return false, errors.Wrapf(err, "could not build ddb expression for policy: %s", event.PolicyID)
	}

	input := &dynamodb.UpdateItemInput{
		TableName: aws.String(ddbTable),
		Key: map[string]*dynamodb.AttributeValue{
			"policyId": {S: &event.PolicyID},
		},
		UpdateExpression:          combinedExpression.Update(),
		ConditionExpression:       combinedExpression.Condition(),
		ExpressionAttributeNames:  combinedExpression.Names(),
		ExpressionAttributeValues: combinedExpression.Values(),
	}

	zap.L().Debug("updating recent alerts table", zap.String("policyId", event.PolicyID))
	_, err = ddbClient.UpdateItem(input)
	if err != nil {
		aerr, ok := err.(awserr.Error)
		if ok && aerr.Code() == dynamodb.ErrCodeConditionalCheckFailedException {
			zap.L().Debug("update on ddb failed on condition, we will not trigger an alert")
			return canRemediate, nil
		}
		return false, errors.Wrapf(err, "experienced issue while updating ddb table for policy: %s", event.PolicyID)
	}
	return canRemediate, nil
}

func triggerRemediation(event *models.ComplianceNotification) error {
	zap.L().Debug("Triggering auto-remediation",
		zap.String("policyId", event.PolicyID),
		zap.String("resourceId", event.ResourceID),
	)

	input := remediationmodels.LambdaInput{
		RemediateResourceAsync: &remediationmodels.RemediateResourceAsyncInput{
			PolicyID:   event.PolicyID,
			ResourceID: event.ResourceID,
		},
	}
	if _, err := remediationClient.Invoke(&input, nil); err != nil {
		return errors.Wrapf(err, "failed to trigger remediation on policy %s for resource %s",
			event.PolicyID, event.ResourceID)
	}

	zap.L().Debug("successfully triggered auto-remediation action")
	return nil
}

func getAlertConfigPolicy(event *models.ComplianceNotification) (*alertmodel.Alert, bool, error) {
	input := analysismodels.LambdaInput{
		GetPolicy: &analysismodels.GetPolicyInput{ID: event.PolicyID},
	}

	var policy analysismodels.Policy
	if _, err := policyClient.Invoke(&input, &policy); err != nil {
		return nil, false, errors.Wrapf(err, "encountered issue when getting policy: %s", event.PolicyID)
	}

	return &alertmodel.Alert{
<<<<<<< HEAD
			AlertID:               GenerateAlertID(event),
			AnalysisDescription:   &policy.Description,
			AnalysisID:            event.PolicyID,
			AnalysisName:          &policy.DisplayName,
			ResourceTypes:         policy.ResourceTypes,
			ResourceID:            event.ResourceID,
			AnalysisIntegrationID: event.PolicyIntegrationID,
			CreatedAt:             event.Timestamp,
			OutputIds:             event.OutputIds,
			Runbook:               &policy.Runbook,
			Severity:              string(policy.Severity),
			Tags:                  policy.Tags,
			Type:                  alertmodel.PolicyType,
			Version:               &event.PolicyVersionID,
=======
			AnalysisDescription: policy.Description,
			AnalysisID:          event.PolicyID,
			AnalysisName:        &policy.DisplayName,
			CreatedAt:           event.Timestamp,
			OutputIds:           event.OutputIds,
			Runbook:             policy.Runbook,
			Severity:            string(policy.Severity),
			Tags:                policy.Tags,
			Type:                alertmodel.PolicyType,
			Version:             &event.PolicyVersionID,
>>>>>>> 067184d6
		},
		policy.AutoRemediationID != "", // means we can remediate
		nil
}

// generates an ID from the policyID (policy name) and the current timestamp.
func GenerateAlertID(event *models.ComplianceNotification) *string {
	key := event.PolicyID + ":" + event.Timestamp.String()
	keyHash := md5.Sum([]byte(key)) // nolint(gosec)
	encoded := hex.EncodeToString(keyHash[:])
	return &encoded
}<|MERGE_RESOLUTION|>--- conflicted
+++ resolved
@@ -213,9 +213,8 @@
 	}
 
 	return &alertmodel.Alert{
-<<<<<<< HEAD
 			AlertID:               GenerateAlertID(event),
-			AnalysisDescription:   &policy.Description,
+			AnalysisDescription:   policy.Description,
 			AnalysisID:            event.PolicyID,
 			AnalysisName:          &policy.DisplayName,
 			ResourceTypes:         policy.ResourceTypes,
@@ -223,23 +222,11 @@
 			AnalysisIntegrationID: event.PolicyIntegrationID,
 			CreatedAt:             event.Timestamp,
 			OutputIds:             event.OutputIds,
-			Runbook:               &policy.Runbook,
+			Runbook:               policy.Runbook,
 			Severity:              string(policy.Severity),
 			Tags:                  policy.Tags,
 			Type:                  alertmodel.PolicyType,
 			Version:               &event.PolicyVersionID,
-=======
-			AnalysisDescription: policy.Description,
-			AnalysisID:          event.PolicyID,
-			AnalysisName:        &policy.DisplayName,
-			CreatedAt:           event.Timestamp,
-			OutputIds:           event.OutputIds,
-			Runbook:             policy.Runbook,
-			Severity:            string(policy.Severity),
-			Tags:                policy.Tags,
-			Type:                alertmodel.PolicyType,
-			Version:             &event.PolicyVersionID,
->>>>>>> 067184d6
 		},
 		policy.AutoRemediationID != "", // means we can remediate
 		nil
