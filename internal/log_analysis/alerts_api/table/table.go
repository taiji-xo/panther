// Package table manages all of the Dynamo calls (query, scan, get, write, etc).
package table

/**
 * Panther is a Cloud-Native SIEM for the Modern Security Team.
 * Copyright (C) 2020 Panther Labs Inc
 *
 * This program is free software: you can redistribute it and/or modify
 * it under the terms of the GNU Affero General Public License as
 * published by the Free Software Foundation, either version 3 of the
 * License, or (at your option) any later version.
 *
 * This program is distributed in the hope that it will be useful,
 * but WITHOUT ANY WARRANTY; without even the implied warranty of
 * MERCHANTABILITY or FITNESS FOR A PARTICULAR PURPOSE.  See the
 * GNU Affero General Public License for more details.
 *
 * You should have received a copy of the GNU Affero General Public License
 * along with this program.  If not, see <https://www.gnu.org/licenses/>.
 */

import (
	"time"

	"github.com/aws/aws-sdk-go/service/dynamodb"
	"github.com/aws/aws-sdk-go/service/dynamodb/dynamodbiface"

	"github.com/panther-labs/panther/api/lambda/alerts/models"
)

const (
	RuleIDKey            = "ruleId"
	AlertIDKey           = "id"
	CreatedAtKey         = "creationTime"
	TimePartitionKey     = "timePartition"
	TimePartitionValue   = "defaultPartition"
	TitleKey             = "title"
	SeverityKey          = "severity"
	EventCountKey        = "eventCount"
	StatusKey            = "status"
	LogTypesKey          = "logTypes"
	ResourceTypesKey     = "resourceTypes"
	DeliveryResponsesKey = "deliveryResponses"
	LastUpdatedByKey     = "lastUpdatedBy"
	LastUpdatedByTimeKey = "lastUpdatedByTime"
	TypeKey              = "type"
)

// API defines the interface for the alerts table which can be used for mocking.
type API interface {
	GetAlert(string) (*AlertItem, error)
	ListAll(*models.ListAlertsInput) ([]*AlertItem, *string, error)
	UpdateAlertStatus(*models.UpdateAlertStatusInput) ([]*AlertItem, error)
	UpdateAlertDelivery(*models.UpdateAlertDeliveryInput) (*AlertItem, error)
}

// AlertsTable encapsulates a connection to the Dynamo alerts table.
type AlertsTable struct {
	AlertsTableName                    string
	RuleIDCreationTimeIndexName        string
	TimePartitionCreationTimeIndexName string
	Client                             dynamodbiface.DynamoDBAPI
}

type AlertsTableEnvConfig struct {
	// env config for instantiating a table.AlertsTable
	AlertsTableName     string `required:"true" split_words:"true"`
	AlertsRuleIndexName string `required:"true" split_words:"true"`
	AlertsTimeIndexName string `required:"true" split_words:"true"`
}

func (config *AlertsTableEnvConfig) NewAlertsTable(client dynamodbiface.DynamoDBAPI) *AlertsTable {
	return &AlertsTable{
		AlertsTableName:                    config.AlertsTableName,
		Client:                             client,
		RuleIDCreationTimeIndexName:        config.AlertsRuleIndexName,
		TimePartitionCreationTimeIndexName: config.AlertsTimeIndexName,
	}
}

// The AlertsTable must satisfy the API interface.
var _ API = (*AlertsTable)(nil)

// DynamoItem is a type alias for the item format expected by the Dynamo SDK.
type DynamoItem = map[string]*dynamodb.AttributeValue

// AlertItem is a DDB representation of an Alert
type AlertItem struct {
	AlertID             string                     `json:"id"`
	Type                string                     `json:"type"`
	RuleID              string                     `json:"ruleId"`
	RuleVersion         string                     `json:"ruleVersion"`
	RuleDisplayName     *string                    `json:"ruleDisplayName"`
	Title               string                     `json:"title"`
	Description         string                     `json:"description"`
	Reference           string                     `json:"reference"`
	Runbook             string                     `json:"runbook"`
	Destinations        []string                   `json:"destinations,omitempty" validate:"dive,uuid4"`
	DedupString         string                     `json:"dedup"`
	FirstEventMatchTime time.Time                  `json:"firstEventMatchTime"`
	CreationTime        time.Time                  `json:"creationTime"`
	DeliveryResponses   []*models.DeliveryResponse `json:"deliveryResponses"`
	// UpdateTime - stores the timestamp from an update from a dedup event
	UpdateTime time.Time `json:"updateTime"`
	Severity   string    `json:"severity"`
	Status     string    `json:"status"`
	EventCount int       `json:"eventCount"`
	LogTypes   []string  `json:"logTypes"`
	// LastUpdatedBy - stores the UserID of the last person who modified the Alert
	LastUpdatedBy string `json:"lastUpdatedBy"`
	// LastUpdatedByTime - stores the timestamp of the last person who modified the Alert
	LastUpdatedByTime time.Time `json:"lastUpdatedByTime"`
	// Policy related fields
<<<<<<< HEAD
	PolicyID            string   `json:"policyId"`
	PolicyDisplayName   string   `json:"policyDisplayName"`
	PolicyIntegrationID string   `json:"policyIntegrationId"`
	PolicyVersion       string   `json:"policyVersion"`
	ResourceTypes       []string `json:"resourceTypes"`
	ResourceID          string   `json:"resourceId"`
=======
	PolicyID          string   `json:"policyId"`
	PolicyDisplayName string   `json:"policyDisplayName"`
	PolicySourceID    string   `json:"policySourceId"`
	PolicyVersion     string   `json:"policyVersion"`
	ResourceTypes     []string `json:"resourceTypes"`
	ResourceID        string   `json:"resourceId"`
>>>>>>> 97e63ba0
}<|MERGE_RESOLUTION|>--- conflicted
+++ resolved
@@ -111,19 +111,10 @@
 	// LastUpdatedByTime - stores the timestamp of the last person who modified the Alert
 	LastUpdatedByTime time.Time `json:"lastUpdatedByTime"`
 	// Policy related fields
-<<<<<<< HEAD
-	PolicyID            string   `json:"policyId"`
-	PolicyDisplayName   string   `json:"policyDisplayName"`
-	PolicyIntegrationID string   `json:"policyIntegrationId"`
-	PolicyVersion       string   `json:"policyVersion"`
-	ResourceTypes       []string `json:"resourceTypes"`
-	ResourceID          string   `json:"resourceId"`
-=======
 	PolicyID          string   `json:"policyId"`
 	PolicyDisplayName string   `json:"policyDisplayName"`
 	PolicySourceID    string   `json:"policySourceId"`
 	PolicyVersion     string   `json:"policyVersion"`
 	ResourceTypes     []string `json:"resourceTypes"`
 	ResourceID        string   `json:"resourceId"`
->>>>>>> 97e63ba0
 }