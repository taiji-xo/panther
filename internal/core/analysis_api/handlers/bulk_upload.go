--- conflicted
+++ resolved
@@ -22,6 +22,7 @@
 	"archive/zip"
 	"bytes"
 	"encoding/base64"
+	"fmt"
 	"io/ioutil"
 	"net/http"
 	"path/filepath"
@@ -165,61 +166,35 @@
 	// Unzip in memory
 	zipReader, err := zip.NewReader(bytes.NewReader(content), int64(len(content)))
 	if err != nil {
-<<<<<<< HEAD
 		return nil, nil, fmt.Errorf("zipReader failed: %s", err)
 	}
 	packs := make(map[string]*packTableItem)
 	detections := make(map[string]*tableItem)
 	detectionBodies := make(map[string]string) // map base file name to contents
-	// Process the zip file and extract each file
-=======
-		return nil, errors.Errorf("zipReader failed: %s", err)
-	}
-
-	policyBodies := make(map[string]string) // map base file name to contents
-	result := make(map[string]*tableItem)
 
 	logtypes, err := getLogTypesSet()
 	if err != nil {
-		return nil, errors.Wrap(err, "BulkUpload extractZipFile getLogTypesSet")
+		return nil, nil, errors.Wrap(err, "BulkUpload extractZipFile getLogTypesSet")
 	}
 
 	// Process each file
->>>>>>> 0ff5147f
 	for _, zipFile := range zipReader.File {
 		if strings.HasSuffix(zipFile.Name, "/") {
 			continue // skip directories (we will see their nested files next)
 		}
 		unzippedBytes, err := readZipFile(zipFile)
 		if err != nil {
-<<<<<<< HEAD
 			return nil, nil, fmt.Errorf("file extraction failed: %s: %s", zipFile.Name, err)
-=======
-			return nil, errors.Errorf("file extraction failed: %s: %s", zipFile.Name, err)
->>>>>>> 0ff5147f
 		}
 		if strings.Contains(zipFile.Name, "__pycache__") {
 			continue
 		}
 		// the pack directory
 		if strings.Contains(zipFile.Name, "packs/") {
-			var config analysis.PackConfig
-
-			switch strings.ToLower(filepath.Ext(zipFile.Name)) {
-			case ".yml", ".yaml":
-				err = yaml.Unmarshal(unzippedBytes, &config)
-			default:
-				zap.L().Debug("skipped unsupported file", zap.String("fileName", zipFile.Name))
-				continue
-			}
-
+			analysisPackItem, err := buildPackItem(unzippedBytes, zipFile.Name)
 			if err != nil {
 				return nil, nil, err
 			}
-
-<<<<<<< HEAD
-			// Map the Config struct fields over to the fields we need to store in Dynamo
-			analysisPackItem := packTableItemFromConfig(config)
 			if _, exists := packs[analysisPackItem.ID]; exists {
 				return nil, nil, fmt.Errorf("multiple pack specs with ID %s", analysisPackItem.ID)
 			}
@@ -244,30 +219,11 @@
 			if err != nil {
 				return nil, nil, err
 			}
-=======
-		switch strings.ToLower(filepath.Ext(zipFile.Name)) {
-		case ".py":
-			// Store the Python body to be referenced later
-			policyBodies[filepath.Base(zipFile.Name)] = string(unzippedBytes)
-			continue
-		case ".json":
-			err = jsoniter.Unmarshal(unzippedBytes, &config)
-		case ".yml", ".yaml":
-			err = yaml.Unmarshal(unzippedBytes, &config)
-		default:
-			zap.L().Debug("skipped unsupported file", zap.String("fileName", zipFile.Name))
-		}
-		if err != nil {
-			return nil, err
-		}
-
-		// Check for invalid log or resource types
-		err = bulkValidateLogAndResourceTypes(config, logtypes)
-		if err != nil {
-			return nil, err
-		}
->>>>>>> 0ff5147f
-
+			// Check for invalid log or resource types
+			err = bulkValidateLogAndResourceTypes(config, logtypes)
+			if err != nil {
+				return nil, nil, err
+			}
 			// Map the Config struct fields over to the fields we need to store in Dynamo
 			analysisItem := tableItemFromConfig(config)
 			if analysisItem.Type == models.TypeDataModel {
@@ -303,15 +259,10 @@
 				}
 			}
 
-<<<<<<< HEAD
 			if _, exists := detections[analysisItem.ID]; exists {
 				return nil, nil, fmt.Errorf("multiple analysis specs with ID %s", analysisItem.ID)
 			}
 			detections[analysisItem.ID] = analysisItem
-=======
-		if _, exists := result[analysisItem.ID]; exists {
-			return nil, errors.Errorf("multiple analysis specs with ID %s", analysisItem.ID)
->>>>>>> 0ff5147f
 		}
 	}
 
@@ -325,11 +276,7 @@
 			}
 		} else if detection.Type != models.TypeDataModel {
 			// it is ok for DataModels to be missing python body
-<<<<<<< HEAD
 			return nil, nil, fmt.Errorf("detection %s is missing a body", detection.ID)
-=======
-			return nil, errors.Errorf("policy %s is missing a body", policy.ID)
->>>>>>> 0ff5147f
 		}
 	}
 
@@ -349,6 +296,26 @@
 		Path:   mapping.Path,
 		Method: mapping.Method,
 	}, nil
+}
+
+func buildPackItem(unzippedBytes []byte, filename string) (*packTableItem, error) {
+	var config analysis.PackConfig
+	var err error
+	switch strings.ToLower(filepath.Ext(filename)) {
+	case ".yml", ".yaml":
+		err = yaml.Unmarshal(unzippedBytes, &config)
+	default:
+		zap.L().Debug("skipped unsupported file", zap.String("fileName", filename))
+		return nil, nil
+	}
+
+	if err != nil {
+		return nil, err
+	}
+
+	// Map the Config struct fields over to the fields we need to store in Dynamo
+	analysisPackItem := packTableItemFromConfig(config)
+	return analysisPackItem, nil
 }
 
 func buildPolicyTest(test analysis.Test) (models.UnitTest, error) {
@@ -474,7 +441,6 @@
 	return &item
 }
 
-<<<<<<< HEAD
 func packTableItemFromConfig(config analysis.PackConfig) *packTableItem {
 	item := packTableItem{
 		Description: config.Description,
@@ -490,55 +456,7 @@
 	return &item
 }
 
-func buildRuleTest(test analysis.Test) (models.UnitTest, error) {
-	log, err := jsoniter.MarshalToString(test.Log)
-	return models.UnitTest{
-		ExpectedResult: test.ExpectedResult,
-		Name:           test.Name,
-		Resource:       log,
-	}, err
-}
-
-func buildPolicyTest(test analysis.Test) (models.UnitTest, error) {
-	resource, err := jsoniter.MarshalToString(test.Resource)
-	return models.UnitTest{
-		ExpectedResult: test.ExpectedResult,
-		Name:           test.Name,
-		Resource:       resource,
-	}, err
-}
-
-func buildMapping(mapping analysis.Mapping) (models.DataModelMapping, error) {
-	var result models.DataModelMapping
-	if mapping.Path != "" && mapping.Method != "" {
-		return result, errMappingTooManyOptions
-	}
-	if mapping.Path == "" && mapping.Method == "" {
-		return result, errPathOrMethodMissing
-	}
-	return models.DataModelMapping{
-		Name:   mapping.Name,
-		Path:   mapping.Path,
-		Method: mapping.Method,
-	}, nil
-}
-
-func readZipFile(zf *zip.File) ([]byte, error) {
-	f, err := zf.Open()
-	if err != nil {
-		return nil, err
-	}
-	defer func() {
-		if err := f.Close(); err != nil {
-			zap.L().Error("error closing zip file", zap.Error(err))
-		}
-	}()
-	return ioutil.ReadAll(f)
-}
-
-=======
 // Data Model Validations: len(ResourceTypes) <= 1, Single Model Enabled
->>>>>>> 0ff5147f
 func validateUploadedDataModel(item *tableItem) error {
 	if len(item.ResourceTypes) > 1 {
 		return errors.New("only one LogType may be specified per DataModel")
@@ -563,22 +481,12 @@
 	case models.TypePolicy, models.TypeRule:
 		break
 	default:
-<<<<<<< HEAD
 		return fmt.Errorf("detection ID %s is invalid: unknown analysis type %s", item.ID, item.Type)
 	}
 
 	detection := item.Policy(compliancemodels.StatusPass) // Convert to the external Policy model for validation
 	if err := validate.New().Struct(detection); err != nil {
 		return fmt.Errorf("detection ID %s is invalid: %s", detection.ID, err)
-=======
-		return errors.Errorf("policy ID %s is invalid: unknown analysis type %s", item.ID, item.Type)
-	}
-
-	// Convert to the external Policy model for validation
-	policy := item.Policy(compliancemodels.StatusPass)
-	if err := validate.New().Struct(policy); err != nil {
-		return errors.Errorf("policy ID %s is invalid: %s", policy.ID, err)
->>>>>>> 0ff5147f
 	}
 	return nil
 }