--- conflicted
+++ resolved
@@ -54,11 +54,7 @@
     variables: {
       input: {
         ...filterParams,
-<<<<<<< HEAD
-        type: [type],
-=======
         types: [type],
->>>>>>> 97e63ba0
         ruleId,
         pageSize: DEFAULT_LARGE_PAGE_SIZE,
       },
