--- conflicted
+++ resolved
@@ -33,12 +33,8 @@
 import PolicyCardOptions from './PolicyCardOptions';
 
 interface PolicyCardProps {
-<<<<<<< HEAD
-  policy: Policy;
+  policy: PolicySummary;
   selectionEnabled?: boolean;
-=======
-  policy: PolicySummary;
->>>>>>> f941ad28
 }
 
 const PolicyCard: React.FC<PolicyCardProps> = ({ policy, selectionEnabled = false }) => {
