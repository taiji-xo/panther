/**
 * Panther is a Cloud-Native SIEM for the Modern Security Team.
 * Copyright (C) 2020 Panther Labs Inc
 *
 * This program is free software: you can redistribute it and/or modify
 * it under the terms of the GNU Affero General Public License as
 * published by the Free Software Foundation, either version 3 of the
 * License, or (at your option) any later version.
 *
 * This program is distributed in the hope that it will be useful,
 * but WITHOUT ANY WARRANTY; without even the implied warranty of
 * MERCHANTABILITY or FITNESS FOR A PARTICULAR PURPOSE.  See the
 * GNU Affero General Public License for more details.
 *
 * You should have received a copy of the GNU Affero General Public License
 * along with this program.  If not, see <https://www.gnu.org/licenses/>.
 */

import React from 'react';
import GenericItemCard from 'Components/GenericItemCard';
import { Box, Flex, Link, SimpleGrid, Text } from 'pouncejs';
import { Link as RRLink } from 'react-router-dom';
import SeverityBadge from 'Components/badges/SeverityBadge';
import StatusBadge from 'Components/badges/StatusBadge';
import BulletedValueList from 'Components/BulletedValueList';
import urls from 'Source/urls';
<<<<<<< HEAD
import { Rule, ComplianceStatusEnum } from 'Generated/schema';
import { SelectCheckbox } from 'Components/utils/SelectContext';
=======
import { ComplianceStatusEnum } from 'Generated/schema';
import { RuleSummary } from 'Source/graphql/fragments/RuleSummary.generated';
>>>>>>> f941ad28
import { formatDatetime } from 'Helpers/utils';
import useDetectionDestinations from 'Hooks/useDetectionDestinations';
import RelatedDestinations from 'Components/RelatedDestinations';
import RuleCardOptions from './RuleCardOptions';

interface RuleCardProps {
<<<<<<< HEAD
  rule: Rule;
  selectionEnabled?: boolean;
=======
  rule: RuleSummary;
>>>>>>> f941ad28
}

const RuleCard: React.FC<RuleCardProps> = ({ rule, selectionEnabled = false }) => {
  const {
    detectionDestinations,
    loading: loadingDetectionDestinations,
  } = useDetectionDestinations({ detection: rule });
  return (
    <GenericItemCard>
      {selectionEnabled && (
        <Flex align="start" pr={2}>
          <Box transform="translate3d(0,-8px,0)">
            <SelectCheckbox selectionId={rule.id} />
          </Box>
        </Flex>
      )}
      <GenericItemCard.Body>
        <GenericItemCard.Header>
          <GenericItemCard.Heading>
            <Link
              as={RRLink}
              aria-label="Link to Rule"
              to={urls.logAnalysis.rules.details(rule.id)}
            >
              {rule.displayName || rule.id}
            </Link>
          </GenericItemCard.Heading>
          <GenericItemCard.Date date={formatDatetime(rule.lastModified)} />
          <RuleCardOptions rule={rule} />
        </GenericItemCard.Header>
        <Text fontSize="small" as="span" color="cyan-500">
          Rule
        </Text>
        <SimpleGrid gap={2} columns={2}>
          <GenericItemCard.ValuesGroup>
            <GenericItemCard.Value
              label="Log Types"
              value={<BulletedValueList values={rule.logTypes} limit={2} />}
            />
            <GenericItemCard.Value
              label="Destinations"
              value={
                <RelatedDestinations
                  destinations={detectionDestinations}
                  loading={loadingDetectionDestinations}
                />
              }
            />
          </GenericItemCard.ValuesGroup>
          <GenericItemCard.ValuesGroup>
            <Flex ml="auto" mr={0} align="flex-end" spacing={4}>
              <StatusBadge
                status={rule.enabled ? 'ENABLED' : ComplianceStatusEnum.Error}
                disabled={!rule.enabled}
              />
              <SeverityBadge severity={rule.severity} />
            </Flex>
          </GenericItemCard.ValuesGroup>
        </SimpleGrid>
      </GenericItemCard.Body>
    </GenericItemCard>
  );
};

export default React.memo(RuleCard);<|MERGE_RESOLUTION|>--- conflicted
+++ resolved
@@ -24,25 +24,17 @@
 import StatusBadge from 'Components/badges/StatusBadge';
 import BulletedValueList from 'Components/BulletedValueList';
 import urls from 'Source/urls';
-<<<<<<< HEAD
-import { Rule, ComplianceStatusEnum } from 'Generated/schema';
+import { ComplianceStatusEnum } from 'Generated/schema';
 import { SelectCheckbox } from 'Components/utils/SelectContext';
-=======
-import { ComplianceStatusEnum } from 'Generated/schema';
 import { RuleSummary } from 'Source/graphql/fragments/RuleSummary.generated';
->>>>>>> f941ad28
 import { formatDatetime } from 'Helpers/utils';
 import useDetectionDestinations from 'Hooks/useDetectionDestinations';
 import RelatedDestinations from 'Components/RelatedDestinations';
 import RuleCardOptions from './RuleCardOptions';
 
 interface RuleCardProps {
-<<<<<<< HEAD
-  rule: Rule;
+  rule: RuleSummary;
   selectionEnabled?: boolean;
-=======
-  rule: RuleSummary;
->>>>>>> f941ad28
 }
 
 const RuleCard: React.FC<RuleCardProps> = ({ rule, selectionEnabled = false }) => {
